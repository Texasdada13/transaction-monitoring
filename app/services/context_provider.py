--- conflicted
+++ resolved
@@ -249,7 +249,6 @@
         else:
             context["avg_hours_to_transfer"] = None
 
-<<<<<<< HEAD
     def _add_beneficiary_context(self, context: Dict[str, Any],
                                   account_id: str,
                                   current_tx: Dict[str, Any]) -> None:
@@ -263,32 +262,14 @@
 
         # Analyze beneficiary additions over time windows
         time_windows = [24, 72, 168]  # 1 day, 3 days, 1 week (hours)
-=======
-    def _add_account_takeover_context(self, context: Dict[str, Any],
-                                       account_id: str,
-                                       current_tx: Dict[str, Any]) -> None:
-        """
-        Add account takeover detection context.
-
-        Account takeover pattern:
-        - Phone number or device changes occur
-        - Followed by suspicious outgoing transfers shortly after
-        - This prevents legitimate user from getting security alerts
-        """
-        now = datetime.datetime.utcnow()
-
-        # Check for recent phone/SIM/device changes (within last 48 hours)
-        time_windows = [1, 6, 24, 48]  # hours
->>>>>>> 963617a3
 
         for hours in time_windows:
             time_threshold = (now - datetime.timedelta(hours=hours)).isoformat()
 
-<<<<<<< HEAD
             # Count beneficiaries added in this window
             beneficiaries_added = self.db.query(Beneficiary).filter(
                 Beneficiary.account_id == account_id,
-                Beneficiary.added_timestamp > time_threshold,
+                Beneficiary.registration_date > time_threshold,
                 Beneficiary.status == "active"
             ).all()
 
@@ -321,7 +302,7 @@
                     context[f"beneficiaries_same_user_{hours}h"] = 0
 
             # Count payments to newly added beneficiaries in this window
-            new_beneficiary_ids = [b.counterparty_id for b in beneficiaries_added]
+            new_beneficiary_ids = [b.counterparty_id for b in beneficiaries_added if b.counterparty_id]
 
             if new_beneficiary_ids:
                 payments_to_new = self.db.query(Transaction).filter(
@@ -357,7 +338,7 @@
 
             if beneficiary:
                 # Calculate beneficiary age
-                added_time = datetime.datetime.fromisoformat(beneficiary.added_timestamp)
+                added_time = datetime.datetime.fromisoformat(beneficiary.registration_date)
                 beneficiary_age_hours = (now - added_time).total_seconds() / 3600
 
                 context["is_new_beneficiary"] = beneficiary_age_hours <= 48  # Less than 48 hours
@@ -370,7 +351,26 @@
                 context["is_new_beneficiary"] = False
                 context["is_beneficiary_verified"] = True  # Assume verified if no record
                 context["beneficiary_age_hours"] = None
-=======
+
+    def _add_account_takeover_context(self, context: Dict[str, Any],
+                                       account_id: str,
+                                       current_tx: Dict[str, Any]) -> None:
+        """
+        Add account takeover detection context.
+
+        Account takeover pattern:
+        - Phone number or device changes occur
+        - Followed by suspicious outgoing transfers shortly after
+        - This prevents legitimate user from getting security alerts
+        """
+        now = datetime.datetime.utcnow()
+
+        # Check for recent phone/SIM/device changes (within last 48 hours)
+        time_windows = [1, 6, 24, 48]  # hours
+
+        for hours in time_windows:
+            time_threshold = (now - datetime.timedelta(hours=hours)).isoformat()
+
             # Query for phone/device changes
             phone_changes = self.db.query(AccountChangeHistory).filter(
                 AccountChangeHistory.account_id == account_id,
@@ -429,7 +429,6 @@
                 ).count() == 0
 
                 context["is_first_transfer_after_phone_change"] = is_first_outgoing
->>>>>>> 963617a3
 
     def get_payroll_context(self, transaction: Dict[str, Any]) -> Dict[str, Any]:
         """
