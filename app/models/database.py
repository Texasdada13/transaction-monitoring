--- conflicted
+++ resolved
@@ -35,13 +35,8 @@
     direction = Column(String, default="credit")  # "credit" (incoming) or "debit" (outgoing)
     transaction_type = Column(String)  # "ACH", "WIRE", etc.
     description = Column(Text, nullable=True)
-<<<<<<< HEAD
     tx_metadata = Column(Text, nullable=True)  # JSON string (renamed from 'metadata' to avoid SQLAlchemy conflict)
 
-=======
-    tx_metadata = Column(Text, nullable=True)  # JSON string
-    
->>>>>>> 306b0036
     # Relationships
     account = relationship("Account", back_populates="transactions")
     risk_assessment = relationship("RiskAssessment", back_populates="transaction", uselist=False)
