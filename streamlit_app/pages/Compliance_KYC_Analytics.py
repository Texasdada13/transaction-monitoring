--- conflicted
+++ resolved
@@ -1339,22 +1339,12 @@
 
     with cost_col2:
         st.metric("Potential Savings", f"${potential_savings:,}", delta="30% reduction")
-<<<<<<< HEAD
 
     with cost_col3:
         productivity_gain = false_positives * 0.3 * 2  # 30% of FP hours saved
         st.metric("Productivity Gain", f"{productivity_gain:,.0f}h", delta="Analyst hours")
-=======
->>>>>>> 417de47a
-
-    with cost_col3:
-        productivity_gain = false_positives * 0.3 * 2  # 30% of FP hours saved
-        st.metric("Productivity Gain", f"{productivity_gain:,.0f}h", delta="Analyst hours")
-
-<<<<<<< HEAD
-=======
-
->>>>>>> 417de47a
+
+
 def render_regulatory_compliance(data, colors):
     """8. Regulatory Compliance Dashboard"""
     st.markdown("## 🏛️ Regulatory Compliance Dashboard")
@@ -1650,13 +1640,6 @@
     apply_master_theme()
 
     # Header
-<<<<<<< HEAD
-    render_page_header(
-        title="Compliance & KYC Analytics",
-        subtitle="Comprehensive Compliance Monitoring & Regulatory Reporting Intelligence",
-        show_logo=False
-    )
-=======
     st.markdown("""
     <div style='background: linear-gradient(135deg, #667eea 0%, #764ba2 100%); padding: 24px; border-radius: 12px; margin-bottom: 20px; box-shadow: 0 4px 16px rgba(102, 126, 234, 0.3);'>
         <h1 style='color: white; margin: 0; font-size: 1.8rem; font-weight: 700;'>
@@ -1667,7 +1650,6 @@
         </p>
     </div>
     """, unsafe_allow_html=True)
->>>>>>> 417de47a
 
     # Get colors
     colors = get_chart_colors()
