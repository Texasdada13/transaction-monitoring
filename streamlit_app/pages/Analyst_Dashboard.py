--- conflicted
+++ resolved
@@ -15,7 +15,6 @@
 from streamlit_app.api_client import get_api_client
 from streamlit_app.theme import apply_master_theme, get_chart_colors
 from streamlit_app.ai_recommendations import get_ai_engine, render_ai_insight
-from streamlit_app.explainability import get_explainability_engine
 
 # Generate synthetic dataset for visualization
 np.random.seed(42)
@@ -433,62 +432,11 @@
             'Percentage': [100, 95, 5, 0.68, 0.37]
         })
 
-        # Enhanced hover with explainability
-        funnel_hover_texts = []
-        stage_descriptions = {
-            'Total Transactions': {
-                'desc': 'All incoming transactions processed by the system',
-                'insight': 'Represents the complete transaction volume for the period',
-                'action': 'Baseline metric for system capacity planning'
-            },
-            'Auto-Cleared': {
-                'desc': 'Low-risk transactions automatically approved by AI',
-                'insight': f'{11915/12547*100:.1f}% automation rate - Excellent efficiency',
-                'action': 'These bypass manual review, saving significant analyst time'
-            },
-            'Manual Review': {
-                'desc': 'Medium-risk transactions requiring analyst review',
-                'insight': f'{632} cases in queue - approximately {632*45/60:.1f} hours of work',
-                'action': 'Monitor queue size and consider threshold adjustments if backlog grows'
-            },
-            'Rejected': {
-                'desc': 'Transactions declined after review',
-                'insight': f'{85/12547*100:.2f}% rejection rate - Within normal bounds',
-                'action': 'These prevented potential losses - review patterns regularly'
-            },
-            'Fraud Confirmed': {
-                'desc': 'Verified fraudulent transactions caught by the system',
-                'insight': f'{47} confirmed cases - Est. ${47*12400:,} in losses prevented',
-                'action': 'Study these patterns to improve future detection'
-            }
-        }
-
-        for _, row in funnel_data.iterrows():
-            stage = row['Stage']
-            count = row['Count']
-            pct = row['Percentage']
-            info = stage_descriptions[stage]
-
-            hover_text = (
-                f"<b style='font-size:14px'>{stage}</b><br><br>"
-                f"<b>📊 Volume:</b> <b>{count:,}</b> transactions ({pct:.2f}%)<br><br>"
-                f"<b>📝 Description:</b><br>{info['desc']}<br><br>"
-                f"<b>💡 Insight:</b><br>{info['insight']}<br><br>"
-                f"<b>🎯 Action:</b><br>{info['action']}"
-            )
-            funnel_hover_texts.append(hover_text)
-
         fig_funnel = go.Figure(go.Funnel(
             y=funnel_data['Stage'],
             x=funnel_data['Count'],
             textinfo="value+percent initial",
-<<<<<<< HEAD
-            marker=dict(color=colors['funnel']),  # Standardized Arriba palette
-            hovertemplate='%{customdata}<extra></extra>',
-            customdata=funnel_hover_texts
-=======
             marker=dict(color=colors['funnel'])
->>>>>>> 417de47a
         ))
 
         fig_funnel.update_layout(
@@ -513,90 +461,33 @@
 
         fig_decisions = go.Figure()
 
-        # Enhanced hover for Cleared transactions
-        cleared_hover = [
-            f"<b>Date:</b> {date.strftime('%Y-%m-%d')}<br>"
-            f"<b>Cleared Transactions:</b> {cleared}<br><br>"
-            f"<b>💡 Meaning:</b> Analyst reviewed and approved<br>"
-            f"<b>🎯 Impact:</b> {cleared} legitimate transactions processed<br>"
-            f"<b>📈 Trend:</b> {'Above average' if cleared > 200 else 'Normal volume' if cleared > 150 else 'Below average'}"
-            for date, cleared in zip(analyst_decisions_df['date'], analyst_decisions_df['cleared'])
-        ]
-
         fig_decisions.add_trace(go.Bar(
             x=analyst_decisions_df['date'],
             y=analyst_decisions_df['cleared'],
             name='Cleared',
-            marker_color=colors['success'],
-            hovertemplate='%{customdata}<extra></extra>',
-            customdata=cleared_hover
-        ))
-
-        # Enhanced hover for Rejected transactions
-        rejected_hover = [
-            f"<b>Date:</b> {date.strftime('%Y-%m-%d')}<br>"
-            f"<b>Rejected Transactions:</b> {rejected}<br><br>"
-            f"<b>💡 Meaning:</b> Blocked after analyst review<br>"
-            f"<b>🎯 Impact:</b> Est. ${rejected * 3500:,} in fraud prevented<br>"
-            f"<b>⚠️ Note:</b> {'High rejection day - investigate pattern' if rejected > 60 else 'Normal rejection rate'}"
-            for date, rejected in zip(analyst_decisions_df['date'], analyst_decisions_df['rejected'])
-        ]
+            marker_color=colors['success']
+        ))
 
         fig_decisions.add_trace(go.Bar(
             x=analyst_decisions_df['date'],
             y=analyst_decisions_df['rejected'],
             name='Rejected',
-            marker_color=colors['danger'],
-            hovertemplate='%{customdata}<extra></extra>',
-            customdata=rejected_hover
-        ))
-
-        # Enhanced hover for Escalated transactions
-        escalated_hover = [
-            f"<b>Date:</b> {date.strftime('%Y-%m-%d')}<br>"
-            f"<b>Escalated Cases:</b> {escalated}<br><br>"
-            f"<b>💡 Meaning:</b> Complex cases sent to senior analysts<br>"
-            f"<b>🎯 Impact:</b> Requires additional expert review<br>"
-            f"<b>📊 Volume:</b> {escalated/(cleared+rejected+escalated)*100:.1f}% of decisions"
-            for date, escalated, cleared, rejected in zip(
-                analyst_decisions_df['date'],
-                analyst_decisions_df['escalated'],
-                analyst_decisions_df['cleared'],
-                analyst_decisions_df['rejected']
-            )
-        ]
+            marker_color=colors['danger']
+        ))
 
         fig_decisions.add_trace(go.Bar(
             x=analyst_decisions_df['date'],
             y=analyst_decisions_df['escalated'],
             name='Escalated',
-            marker_color=colors['warning'],
-            hovertemplate='%{customdata}<extra></extra>',
-            customdata=escalated_hover
-        ))
-
-        # Enhanced hover for Confidence line
-        confidence_hover = [
-            f"<b>Date:</b> {date.strftime('%Y-%m-%d')}<br>"
-            f"<b>ML Confidence:</b> {conf:.1f}%<br><br>"
-            f"<b>💡 Assessment:</b><br>"
-            f"{'⭐ Very High - Models are very certain' if conf >= 90 else '✅ High - Strong model performance' if conf >= 75 else '⚠️ Moderate - Models less certain' if conf >= 60 else '🔴 Low - Manual review critical'}<br><br>"
-            f"<b>🎯 Meaning:</b> Average confidence across all ML predictions this day"
-            for date, conf in zip(analyst_decisions_df['date'], analyst_decisions_df['confidence'])
-        ]
+            marker_color=colors['warning']
+        ))
 
         fig_decisions.add_trace(go.Scatter(
             x=analyst_decisions_df['date'],
             y=analyst_decisions_df['confidence'],
             name='Confidence %',
             yaxis='y2',
-<<<<<<< HEAD
-            line=dict(color=colors['primary'], width=3),
-            hovertemplate='%{customdata}<extra></extra>',
-            customdata=confidence_hover
-=======
             line=dict(color=colors['primary'], width=2)
->>>>>>> 417de47a
         ))
 
         fig_decisions.update_layout(
@@ -613,142 +504,7 @@
 
         st.plotly_chart(fig_decisions, use_container_width=True, key="analyst_decisions_chart")
 
-<<<<<<< HEAD
-    st.markdown("---")
-
-    # System Activity Timeline
-    st.markdown("## 📊 Live Transaction Pulse")
-
-    # Generate sample time series data
-    hours = pd.date_range(end=datetime.now(), periods=24, freq='H')
-    transactions = np.random.poisson(lam=500, size=24) + np.random.randint(-50, 100, 24)
-    fraud_detected = np.random.poisson(lam=2, size=24)
-
-    fig = go.Figure()
-
-    # Enhanced hover for transaction volume
-    transaction_hover = []
-    for hour, txn_count in zip(hours, transactions):
-        hour_of_day = hour.hour
-        # Determine if it's peak hours
-        if 9 <= hour_of_day <= 17:
-            period = "Business Hours"
-            note = "Peak transaction period"
-        elif 18 <= hour_of_day <= 23:
-            period = "Evening"
-            note = "Moderate activity"
-        elif 0 <= hour_of_day <= 6:
-            period = "Overnight"
-            note = "Low activity - elevated fraud risk"
-        else:
-            period = "Morning"
-            note = "Activity ramping up"
-
-        hover_text = (
-            f"<b>Time:</b> {hour.strftime('%Y-%m-%d %H:%M')}<br>"
-            f"<b>Period:</b> {period}<br>"
-            f"<b>Transactions:</b> {txn_count}<br><br>"
-            f"<b>💡 Context:</b> {note}<br>"
-            f"<b>📊 Volume Status:</b> {'High volume' if txn_count > 550 else 'Normal' if txn_count > 450 else 'Below average'}<br>"
-            f"<b>🎯 Impact:</b> ~{txn_count * 0.05:.0f} require manual review"
-        )
-        transaction_hover.append(hover_text)
-
-    fig.add_trace(go.Scatter(
-        x=hours,
-        y=transactions,
-        name='Total Transactions',
-        line=dict(color=colors['primary'], width=2),
-        fill='tozeroy',
-        hovertemplate='%{customdata}<extra></extra>',
-        customdata=transaction_hover
-    ))
-
-    # Enhanced hover for fraud detected
-    fraud_hover = []
-    for hour, fraud_count, txn_count in zip(hours, fraud_detected, transactions):
-        fraud_rate = (fraud_count / txn_count * 100) if txn_count > 0 else 0
-
-        if fraud_count > 3:
-            severity = "🔴 High"
-            action = "Investigate immediately"
-        elif fraud_count > 1:
-            severity = "🟡 Moderate"
-            action = "Monitor closely"
-        else:
-            severity = "🟢 Low"
-            action = "Normal levels"
-
-        hover_text = (
-            f"<b>Time:</b> {hour.strftime('%Y-%m-%d %H:%M')}<br>"
-            f"<b>Fraud Cases:</b> {fraud_count}<br>"
-            f"<b>Total Transactions:</b> {txn_count}<br><br>"
-            f"<b>📊 Fraud Rate:</b> {fraud_rate:.2f}%<br>"
-            f"<b>⚠️ Severity:</b> {severity}<br>"
-            f"<b>💰 Est. Loss Prevented:</b> ${fraud_count * 12400:,}<br><br>"
-            f"<b>🎯 Action:</b> {action}"
-        )
-        fraud_hover.append(hover_text)
-
-    fig.add_trace(go.Scatter(
-        x=hours,
-        y=fraud_detected,
-        name='Fraud Detected',
-        line=dict(color=colors['danger'], width=2),
-        mode='lines+markers',
-        yaxis='y2',
-        hovertemplate='%{customdata}<extra></extra>',
-        customdata=fraud_hover
-    ))
-
-    fig.update_layout(
-        yaxis=dict(title='Transaction Volume'),
-        yaxis2=dict(title='Fraud Cases', overlaying='y', side='right'),
-        hovermode='x unified',
-        height=400,
-        legend=dict(orientation='h', yanchor='bottom', y=1.02, xanchor='right', x=1)
-    )
-
-    st.plotly_chart(fig, use_container_width=True, key="analyst_pulse_chart")
-
-    st.markdown("---")
-
-    # Quick Access Panels
-    st.markdown("## 🚀 Quick Access")
-
-    col1, col2, col3 = st.columns(3)
-
-    with col1:
-        st.markdown("### 🤖 AI Transaction Intelligence")
-        st.markdown("Real-time AI-powered transaction monitoring with automated decision intelligence.")
-        if st.button("Open Transaction Monitor", use_container_width=True):
-            st.info("Navigate using sidebar to Transaction Monitoring System")
-
-    with col2:
-        st.markdown("### 🧠 AI Scenario Intelligence")
-        st.markdown("ML-driven analysis of 13 fraud scenarios with AI-powered rule intelligence.")
-        if st.button("View Fraud Scenarios", use_container_width=True):
-            st.info("Navigate using sidebar to Fraud Scenario Analysis")
-
-    with col3:
-        st.markdown("### 📊 AI Rule Performance Intelligence")
-        st.markdown("ML-powered fraud detection rule analysis with predictive performance metrics.")
-        if st.button("Analyze Rules", use_container_width=True):
-            st.info("Navigate using sidebar to Rule Performance Analytics")
-
-    st.markdown("---")
-
-
-
-    st.markdown("---")
-
-    # AI-Powered Dynamic Threshold Optimization
-    st.markdown("## 🎯 AI-Powered Dynamic Threshold Optimization")
-    st.markdown("**Next-Generation Adaptive Fraud Prevention**")
-
-=======
     # ==================== SECTION 4: Live Transaction Pulse ====================
->>>>>>> 417de47a
     st.markdown("""
     <div class='section-header' style='margin-top: 28px;'>
         <h2>⚡ Live Transaction Pulse</h2>
