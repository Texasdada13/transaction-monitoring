--- conflicted
+++ resolved
@@ -1,19 +1,14 @@
-<<<<<<< HEAD
 # Transaction Monitoring System Requirements
 
 # Database
 sqlalchemy>=2.0.0
 
 # Testing
-pytest>=7.0.0
+pytest>=7.4.0
 pytest-cov>=4.0.0
 
 # Data validation
 pydantic>=2.0.0
 
 # Utilities
-python-dateutil>=2.8.0
-=======
-sqlalchemy>=2.0.0
-pytest>=7.4.0
->>>>>>> 90f284ca
+python-dateutil>=2.8.0